--- conflicted
+++ resolved
@@ -3,12 +3,9 @@
 from services.task_extraction import TaskExtractionService
 from services.email_classification import EmailClassificationService
 from schemas.task import TaskExtractionRequest, TaskExtractionResponse
-<<<<<<< HEAD
 from schemas.email_classification import TrainingResponse, PredictionRequest, PredictionResponse
-=======
 from services.gmail_service import router as gmail_router
 
->>>>>>> 06145193
 
 app = FastAPI(
     title="Declutter API",
@@ -16,12 +13,9 @@
     version="1.0.0"
 )
 
-<<<<<<< HEAD
 # Initialize the email classification service
 email_classifier = EmailClassificationService()
-=======
 app.include_router(gmail_router, prefix="/gmail", tags=["gmail"])
->>>>>>> 06145193
 
 @app.get("/")
 async def root() -> Dict[str, str]:
